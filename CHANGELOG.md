# Changelog

The format is based on [Keep a Changelog](https://keepachangelog.com/en/1.1.0/),
and this project adheres to [Semantic Versioning](https://semver.org/spec/v2.0.0.html).

## Unreleased

### Added

- Add alternative implementation of GPU transforms based on shared-memory arrays.
  This is disabled by default, and can be enabled by passing `gpu_method = :shared_memory`
  (default is `:global_memory`).

<<<<<<< HEAD
=======
### Changed

- [BREAKING] Change default precision of transforms.
  By default, transforms on `Float64` or `ComplexF64` now have a relative precision of the order of $10^{-7}$.
  This corresponds to setting `m = HalfSupport(4)` and oversampling factor `σ = 2.0`.
  Previously, the default was `m = HalfSupport(8)` and `σ = 2.0`, corresponding
  to a relative precision of the order of $10^{-14}$.

>>>>>>> ae8f012d
## [v0.5.6](https://github.com/jipolanco/NonuniformFFTs.jl/releases/tag/v0.5.6) - 2024-10-17

### Changed

- Minor optimisations and refactoring to GPU kernels.
  Spreading and interpolation operations are slightly faster than before.

## [v0.5.5](https://github.com/jipolanco/NonuniformFFTs.jl/releases/tag/v0.5.5) - 2024-10-04

### Fixed

- Transforms now work on AMD GPUs ([#33](https://github.com/jipolanco/NonuniformFFTs.jl/pull/33)).
  This only required minor modifications to some KA kernels.

## [v0.5.4](https://github.com/jipolanco/NonuniformFFTs.jl/releases/tag/v0.5.4) - 2024-09-25

### Changed

- Removed explicit GPU synchronisation barriers (using `KA.synchronize`) by default.
  This can now be re-enabled by passing `synchronise = true` as a plan argument.
  Enabling synchronisation is useful for getting accurate timings (in `p.timer`) but
  may result in decreased performance.

## [v0.5.3](https://github.com/jipolanco/NonuniformFFTs.jl/releases/tag/v0.5.3) - 2024-09-24

### Changed

- Faster spatial sorting of non-uniform points (CPU and GPU).

- Tune GPU parameters: kernel workgroupsize; block size for spatial sorting.

- Plans: `block_size` argument can now be a tuple (block size along each separate dimension).

## [v0.5.2](https://github.com/jipolanco/NonuniformFFTs.jl/releases/tag/v0.5.2) - 2024-09-23

### Changed

- Avoid recompilation of GPU kernels when number of non-uniform points changes.

## [v0.5.1](https://github.com/jipolanco/NonuniformFFTs.jl/releases/tag/v0.5.1) - 2024-09-20

### Fixed

- Fix transforms of real non-uniform data on CUDA.jl.

## [v0.5.0](https://github.com/jipolanco/NonuniformFFTs.jl/releases/tag/v0.5.0) - 2024-09-20

### Added

- Add preliminary GPU support.

## [v0.4.1](https://github.com/jipolanco/NonuniformFFTs.jl/releases/tag/v0.4.1) - 2024-09-14

### Fixed

- AbstractNFFTs interface: fix 1D transforms.

## [v0.4.0](https://github.com/jipolanco/NonuniformFFTs.jl/releases/tag/v0.4.0) - 2024-09-13

### Added

- Implement [AbstractNFFTs](https://juliamath.github.io/NFFT.jl/stable/abstract/)
  interface for easier comparison with other NUFFT packages.<|MERGE_RESOLUTION|>--- conflicted
+++ resolved
@@ -11,8 +11,6 @@
   This is disabled by default, and can be enabled by passing `gpu_method = :shared_memory`
   (default is `:global_memory`).
 
-<<<<<<< HEAD
-=======
 ### Changed
 
 - [BREAKING] Change default precision of transforms.
@@ -21,7 +19,6 @@
   Previously, the default was `m = HalfSupport(8)` and `σ = 2.0`, corresponding
   to a relative precision of the order of $10^{-14}$.
 
->>>>>>> ae8f012d
 ## [v0.5.6](https://github.com/jipolanco/NonuniformFFTs.jl/releases/tag/v0.5.6) - 2024-10-17
 
 ### Changed
