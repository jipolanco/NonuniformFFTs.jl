abstract type AbstractBlockData end

# Dummy type used when blocking has been disabled in the NUFFT plan.
struct NullBlockData <: AbstractBlockData end
with_blocking(::NullBlockData) = false

# For now these are only used in the GPU implementation
get_pointperm(::NullBlockData) = nothing
get_sort_points(::NullBlockData) = False()
gpu_method(::NullBlockData) = :global_memory

@kernel function copy_points_unblocked_kernel!(@Const(transform::F), points::NTuple, @Const(xp)) where {F}
    I = @index(Global, Linear)
    @inbounds x⃗ = xp[I]
    for n ∈ eachindex(x⃗)
        @inbounds points[n][I] = to_unit_cell(transform(x⃗[n]))
    end
    nothing
end

# Here the element type of `xp` can be either an NTuple{N, <:Real}, an SVector{N, <:Real},
# or anything else which has length `N`.
function set_points_impl!(
        backend, ::NullBlockData, points::StructVector, xp, timer;
        synchronise, transform::F = identity
    ) where {F <: Function}
    length(points) == length(xp) || resize_no_copy!(points, length(xp))
    maybe_synchronise(backend, synchronise)
    Base.require_one_based_indexing(points)
    @timeit timer "(1) Copy + fold" begin
        # NOTE: we explicitly iterate through StructVector components because CUDA.jl
        # currently fails when implicitly writing to a StructArray (compilation fails,
        # tested on Julia 1.11-rc3 and CUDA.jl v5.4.3).
        points_comp = StructArrays.components(points)
        kernel! = copy_points_unblocked_kernel!(backend)
        kernel!(transform, points_comp, xp; ndrange = size(xp))
        maybe_synchronise(backend, synchronise)
    end
    nothing
end

# "Folds" location onto unit cell [0, 2π]ᵈ.
to_unit_cell(x⃗::Tuple) = map(to_unit_cell, x⃗)

function to_unit_cell(x::Real)
    L = oftype(x, 2π)
    while x < 0
        x += L
    end
    while x ≥ L
        x -= L
    end
    x
end

# This is a bit faster on GPUs, probably because it's guaranteed to be branchless.
@inline to_unit_cell_gpu(x⃗::Tuple) = map(to_unit_cell_gpu, x⃗)
@inline to_unit_cell_gpu(x::Real) = mod2pi(x)

type_length(::Type{T}) where {T} = length(T)  # usually for SVector
type_length(::Type{<:NTuple{N}}) where {N} = N

# ================================================================================ #

# Determine block size if using the shared-memory implementation.
# We try to make sure that the total block size (including 2M - 1 ghost cells in each direction)
# is not larger than the available shared memory. In CUDA the limit is usually 48 KiB.
# Note that the result is a compile-time constant (on Julia 1.11.1 at least).
@inline function block_dims_gpu_shmem(::Type{Z}, ::Dims{D}, ::HalfSupport{M}, ::Val{Np}) where {Z <: Number, D, M, Np}
    T = real(Z)
    # These are extra shared-memory needs in spreading kernel (see spread_from_points_shmem_kernel!).
    # Here Np is the batch size (gpu_batch_size parameter).
    base_shmem_required = sizeof(T) * (
        2M * D * Np +  # window_vals
        D * Np +       # points_sm
        D * Np         # inds_start
    ) +
    sizeof(Z) * (
        Np  # vp_sm
    ) +
    sizeof(Int) * (
        3 +  # buf_sm
        D    # ishifts_sm
    )
    max_shmem_size = (48 << 10) - base_shmem_required  # 48 KiB -- TODO: make this depend on the actual GPU?
    max_block_length = max_shmem_size ÷ sizeof(Z)  # maximum number of elements in a block
    m = floor(Int, max_block_length^(1/D))  # block size in each direction (including ghost cells / padding)
    n = m - (2M - 1)  # exclude ghost cells
    if n ≤ 0
        throw(ArgumentError(
            lazy"""
            GPU shared memory size is too small for the chosen problem:
              - element type: $Z
              - half-support: $M
              - number of dimensions: $D
            If possible, reduce some of these parameters, or else switch to gpu_method = :global_memory."""
        ))
        # TODO: warning if n is too small? (likely slower than global_memory method)
        # What is small? n < M?
    end
    ntuple(_ -> n, Val(D))  # = (n, n, ...)
end

# GPU implementation
struct BlockDataGPU{
        N, I <: Integer, T <: AbstractFloat,
        IndexVector <: AbstractVector{I},
        SortPoints <: StaticBool,
        Np,
    } <: AbstractBlockData
    method :: Symbol     # method used for spreading and interpolation; options: (1) :global_memory (2) :shared_memory
    Δxs :: NTuple{N, T}  # grid step; the size of a block in units of length is block_dims .* Δxs.
    nblocks_per_dir  :: NTuple{N, I}  # number of blocks in each direction
    block_dims       :: NTuple{N, I}  # maximum dimensions of a block (excluding ghost cells)
    cumulative_npoints_per_block :: IndexVector    # cumulative sum of number of points in each block (length = num_blocks + 1, first value is 0)
    blockidx      :: IndexVector  # linear index of block associated to each point (length = Np)
    pointperm     :: IndexVector
    sort_points   :: SortPoints
    batch_size :: Val{Np}  # how many non-uniform points per batch in SM spreading?
    function BlockDataGPU(
            method::Symbol,
            Δxs::NTuple{N, T},
            nblocks_per_dir::NTuple{N, I},
            block_dims::NTuple{N, I},
            npoints_per_block::V, sort::S;
            batch_size::Val{Np},
        ) where {N, I, T, V, S, Np}
        Np::Integer
        method ∈ (:global_memory, :shared_memory) || throw(ArgumentError("expected gpu_method ∈ (:global_memory, :shared_memory)"))
        blockidx = similar(npoints_per_block, 0)
        pointperm = similar(npoints_per_block, 0)
        new{N, I, T, V, S, Np}(
            method, Δxs, nblocks_per_dir, block_dims, npoints_per_block, blockidx, pointperm, sort,
            batch_size,
        )
    end
end

gpu_method(bd::BlockDataGPU) = bd.method
with_blocking(::BlockDataGPU) = true

function BlockDataGPU(
        ::Type{Z},
        backend::KA.Backend, block_dims::Dims{D}, Ñs::Dims{D}, h::HalfSupport{M},
        sort_points::StaticBool;
        method::Symbol,
        batch_size::Val = Val(16),  # batch size (in number of non-uniform points) used in spreading if gpu_method == :shared_memory
    ) where {Z <: Number, D, M}
    T = real(Z)  # in case Z is complex
    if method === :shared_memory
        # Override input block size. We try to maximise the use of shared memory.
<<<<<<< HEAD
        block_dims = block_dims_gpu_shmem(Z, Ñs, h, batch_size)
=======
        # Show warning if the determined block size is too small.
        block_dims = block_dims_gpu_shmem(backend, Z, Ñs, h, batch_size; warn = true)
>>>>>>> ae8f012d
    end
    nblocks_per_dir = map(cld, Ñs, block_dims)  # basically equal to ceil(Ñ / block_dim)
    L = T(2) * π  # domain period
    Δxs = map(N -> L / N, Ñs)  # grid step (oversampled grid)
    cumulative_npoints_per_block = KA.allocate(backend, Int, prod(nblocks_per_dir) + 1)
    BlockDataGPU(method, Δxs, nblocks_per_dir, block_dims, cumulative_npoints_per_block, sort_points; batch_size)
end

get_pointperm(bd::BlockDataGPU) = bd.pointperm
get_sort_points(bd::BlockDataGPU) = bd.sort_points

function set_points_impl!(
        backend::GPU, bd::BlockDataGPU, points::StructVector, xp, timer;
        transform::F = identity, synchronise,
    ) where {F <: Function}
    (;
        Δxs, cumulative_npoints_per_block, nblocks_per_dir, block_dims,
        blockidx, pointperm, sort_points,
    ) = bd

    npoints_max = typemax(eltype(bd.pointperm))
    length(points) ≤ npoints_max || error(lazy"number of points exceeds maximum allowed: $npoints_max")

    @assert length(cumulative_npoints_per_block) == prod(nblocks_per_dir) + 1
    Np = length(xp)

    @timeit timer "(0) Init arrays" begin
        resize_no_copy!(blockidx, Np)
        resize_no_copy!(pointperm, Np)
        resize_no_copy!(points, Np)
        fill!(cumulative_npoints_per_block, 0)
        maybe_synchronise(backend, synchronise)
    end

    # We avoid passing a StructVector to the kernel, so we pass `points` as a tuple of
    # vectors. The kernel might fail if `xp` is also a StructVector, which is not imposed
    # nor disallowed.
    points_comp = StructArrays.components(points)

    ndrange = size(points)
    workgroupsize = default_workgroupsize(backend, ndrange)
    @timeit timer "(1) Assign blocks" let
        local kernel! = assign_blocks_kernel!(backend, workgroupsize)
        kernel!(
            blockidx, cumulative_npoints_per_block, points_comp, xp, Δxs,
            block_dims, nblocks_per_dir, sort_points, transform;
            ndrange,
        )
        maybe_synchronise(backend, synchronise)
    end

    @timeit timer "(2) Cumulative sum" begin
        # Note: the Julia docs state that this can fail if the accumulation is done in
        # place. With CUDA, this doesn't seem to be a problem, but we could allocate a
        # separate array if it becomes an issue.
        cumsum!(cumulative_npoints_per_block, cumulative_npoints_per_block)
        maybe_synchronise(backend, synchronise)
    end

    # Compute permutation needed to sort points according to their block.
    @timeit timer "(3) Sort" let
        local kernel! = sortperm_kernel!(backend, workgroupsize)
        kernel!(
            pointperm, cumulative_npoints_per_block, blockidx, xp, Δxs,
            block_dims, nblocks_per_dir, transform;
            ndrange,
        )
        maybe_synchronise(backend, synchronise)
    end

    # `pointperm` now contains the permutation needed to sort points
    if sort_points === True()
        # TODO: combine this with Sort step?
        @timeit timer "(4) Permute points" let
            local kernel! = permute_kernel!(backend, workgroupsize)
            kernel!(points_comp, xp, pointperm, transform; ndrange)
            maybe_synchronise(backend, synchronise)
        end
    end

    nothing
end

# Get index of block where x⃗ is located (assumed to be in [0, 2π)).
@inline function block_index(
        x⃗::NTuple{N,T}, Δxs::NTuple{N,T}, block_dims::NTuple{N,Integer}, nblocks_per_dir::NTuple{N},
    ) where {N, T <: AbstractFloat}
    is = ntuple(Val(N)) do n
        @inline
        # Note: we could directly use the block size Δx_block = Δx * block_dims, but this
        # may lead to inconsistency with interpolation and spreading kernels (leading to
        # errors) due to numerical accuracy issues. So we first obtain the index on the
        # Δx grid, then we translate that to a block index by dividing by the block
        # dimensions (= how many Δx's in a single block).
        i, r = Kernels.point_to_cell(x⃗[n], Δxs[n])  # index of grid cell where point is located
        cld(i, block_dims[n])  # index of block where point is located
    end
    @inbounds LinearIndices(nblocks_per_dir)[is...]
end

@kernel function assign_blocks_kernel!(
        blockidx::AbstractVector{<:Integer},
        cumulative_npoints_per_block::AbstractVector{<:Integer},
        points::NTuple,
        @Const(xp),
        @Const(Δxs),
        @Const(block_dims::NTuple),
        @Const(nblocks_per_dir::NTuple),
        @Const(sort_points),
        @Const(transform::F),
    ) where {F}
    I = @index(Global, Linear)
    @inbounds x⃗ = xp[I]
    y⃗ = to_unit_cell_gpu(transform(Tuple(x⃗))) :: NTuple
    n = block_index(y⃗, Δxs, block_dims, nblocks_per_dir)

    # Note: here index_within_block is the value *after* incrementing (≥ 1).
    S = eltype(cumulative_npoints_per_block)
    index_within_block = @inbounds (Atomix.@atomic cumulative_npoints_per_block[n + 1] += one(S))::S
    @inbounds blockidx[I] = index_within_block

    # If points need to be sorted, then we fill `points` some time later (in permute_kernel!).
    if sort_points === False()
        for n ∈ eachindex(x⃗)
            @inbounds points[n][I] = y⃗[n]
        end
    end

    nothing
end

@kernel function sortperm_kernel!(
        pointperm::AbstractVector,
        @Const(cumulative_npoints_per_block),
        @Const(blockidx),
        @Const(xp),
        @Const(Δxs),
        @Const(block_dims),
        @Const(nblocks_per_dir),
        @Const(transform::F),
    ) where {F}
    I = @index(Global, Linear)
    @inbounds x⃗ = xp[I]
    y⃗ = to_unit_cell_gpu(transform(Tuple(x⃗))) :: NTuple
    n = block_index(y⃗, Δxs, block_dims, nblocks_per_dir)
    @inbounds J = cumulative_npoints_per_block[n] + blockidx[I]
    @inbounds pointperm[J] = I
    nothing
end

@kernel function permute_kernel!(
        points::NTuple,
        @Const(xp::AbstractVector),
        @Const(perm::AbstractVector{<:Integer}),
        @Const(transform::F),
    ) where {F}
    i = @index(Global, Linear)
    j = @inbounds perm[i]
    x⃗ = @inbounds xp[j]
    y⃗ = to_unit_cell_gpu(transform(Tuple(x⃗))) :: NTuple
    for n ∈ eachindex(x⃗)
        @inbounds points[n][i] = y⃗[n]
    end
    nothing
end

# Resize vector trying to avoid copy when N is larger than the original length.
# In other words, we completely discard the original contents of x, which is not the
# original behaviour of resize!. This can save us some device-to-device copies.
function resize_no_copy!(x, N)
    resize!(x, 0)
    resize!(x, N)
    x
end

# ================================================================================ #

# CPU only
struct BlockData{
        T, N, Nc,
        Tr,  # = real(T)
        Buffers <: AbstractVector{<:NTuple{Nc, AbstractArray{T, N}}},
        Indices <: CartesianIndices{N},
        SortPoints <: StaticBool,
    } <: AbstractBlockData
    block_dims  :: Dims{N}        # size of each block (in number of elements)
    block_sizes :: NTuple{N, Tr}  # size of each block (in units of length)
    buffers :: Buffers            # length = nthreads
    blocks_per_thread :: Vector{Int}  # maps a set of blocks i_start:i_end to a thread (length = nthreads + 1)
    indices :: Indices    # index associated to each block (length = num_blocks)
    cumulative_npoints_per_block :: Vector{Int}    # cumulative sum of number of points in each block (length = 1 + num_blocks, first value is 0)
    blockidx  :: Vector{Int}  # linear index of block associated to each point (length = Np)
    pointperm :: Vector{Int}  # index permutation for sorting points according to their block (length = Np)
    sort_points :: SortPoints
end

function BlockData(
        ::Type{T}, block_dims::Dims{D}, Ñs::Dims{D}, ::HalfSupport{M}, num_transforms::Val{Nc},
        sort_points::StaticBool,
    ) where {T, D, M, Nc}
    @assert Nc > 0
    Nt = Threads.nthreads()
    # Nt = ifelse(Nt == 1, zero(Nt), Nt)  # this disables blocking if running on single thread
    # Reduce block size if the total grid size is not sufficiently large in a given
    # direction. This maximum block size is assumed in spreading and interpolation.
    block_dims = map(Ñs, block_dims) do N, B
        @assert N - M > 0
        min(B, N ÷ 2, N - M)
    end
    dims = block_dims .+ 2M  # include padding for values outside of block (TODO: include padding in original block_dims? requires minimal block_size in each direction)
    Tr = real(T)
    block_sizes = map(Ñs, block_dims) do N, B
        @inline
        Δx = Tr(2π) / N  # grid step
        B * Δx
    end
    buffers = map(1:Nt) do _
        ntuple(_ -> Array{T}(undef, dims), num_transforms)  # one buffer per transform (or "component")
    end
    indices_tup = map(Ñs, block_dims) do N, B
        range(0, N - 1; step = B)
    end
    indices = CartesianIndices(indices_tup)
    nblocks = length(indices)  # total number of blocks
    cumulative_npoints_per_block = Vector{Int}(undef, nblocks + 1)
    blockidx = Int[]
    pointperm = Int[]
    blocks_per_thread = zeros(Int, Nt + 1)
    BlockData(
        block_dims, block_sizes, buffers, blocks_per_thread, indices,
        cumulative_npoints_per_block, blockidx, pointperm,
        sort_points,
    )
end

function set_points_impl!(
        backend::CPU, bd::BlockData, points::StructVector, xp, timer;
        transform::F = identity,
        synchronise,
    ) where {F <: Function}
    # This technically never happens, but we might use it as a way to disable blocking.
    isempty(bd.buffers) && return set_points_impl!(backend, NullBlockData(), points, xp, timer; transform, synchronise)

    (; indices, cumulative_npoints_per_block, blockidx, pointperm, block_sizes,) = bd
    N = type_length(eltype(xp))  # = number of dimensions
    @assert N == length(block_sizes)

    @timeit timer "(0) Init arrays" begin
        to_linear_index = LinearIndices(axes(indices))  # maps Cartesian to linear index of a block
        Np = length(xp)
        resize_no_copy!(blockidx, Np)
        resize_no_copy!(pointperm, Np)
        resize_no_copy!(points, Np)
        fill!(cumulative_npoints_per_block, 0)
    end

    @timeit timer "(1) Assign blocks" @inbounds for (i, x⃗) ∈ pairs(xp)
        # Get index of block where point x⃗ is located.
        y⃗ = to_unit_cell(transform(NTuple{N}(x⃗)))  # converts `x⃗` to Tuple if it's an SVector
        is = map(first ∘ Kernels.point_to_cell, y⃗, block_sizes)  # we use first((i, r)) -> i
        if bd.sort_points === False()
            points[i] = y⃗  # copy folded point (doesn't need to be sorted)
        end
        # checkbounds(indices, CartesianIndex(is))
        n = to_linear_index[is...]  # linear index of block
        index_within_block = (cumulative_npoints_per_block[n + 1] += 1)  # ≥ 1
        blockidx[i] = index_within_block
    end

    # Compute cumulative sum (we don't use cumsum! due to aliasing warning in its docs).
    for i ∈ eachindex(IndexLinear(), cumulative_npoints_per_block)[2:end]
        cumulative_npoints_per_block[i] += cumulative_npoints_per_block[i - 1]
    end
    @assert cumulative_npoints_per_block[begin] == 0
    @assert cumulative_npoints_per_block[end] == Np

    # Determine how many blocks each thread will manage. The idea is that, if the point
    # distribution is inhomogeneous, then more threads are dedicated to areas where points
    # are concentrated, improving load balance.
    map_blocks_to_threads!(bd.blocks_per_thread, cumulative_npoints_per_block)

    @timeit timer "(2) Sort" begin
        # Note: we don't use threading since it seems to be much slower.
        # This is very likely due to false sharing (https://en.wikipedia.org/wiki/False_sharing),
        # since all threads modify the same data in "random" order.
        @inbounds for i ∈ eachindex(xp)
            # We recompute the block index associated to this point.
            x⃗ = xp[i]
            y⃗ = to_unit_cell(transform(NTuple{N}(x⃗)))  # converts `x⃗` to Tuple if it's an SVector
            is = map(first ∘ Kernels.point_to_cell, y⃗, block_sizes)  # we use first((i, r)) -> i
            n = to_linear_index[is...]  # linear index of block
            j = cumulative_npoints_per_block[n] + blockidx[i]
            pointperm[j] = i
        end
    end

    # Write sorted points into `points`.
    # (This should rather be called "permute" instead of "sort"...)
    # Note: we don't use threading since it seems to be much slower.
    # This is very likely due to false sharing (https://en.wikipedia.org/wiki/False_sharing),
    # since all threads modify the same data in "random" order.
    if bd.sort_points === True()
        @timeit timer "(3) Permute points" begin
            # TODO: combine this with Sort step?
            @inbounds for j ∈ eachindex(pointperm)
                i = pointperm[j]
                x⃗ = xp[i]
                y⃗ = to_unit_cell(transform(NTuple{N}(x⃗)))  # converts `x⃗` to Tuple if it's an SVector
                points[j] = y⃗
            end
        end
    end

    nothing
end

function map_blocks_to_threads!(blocks_per_thread, cumulative_npoints_per_block)
    Np = last(cumulative_npoints_per_block)  # total number of points
    Nt = length(blocks_per_thread) - 1       # number of threads
    Np_per_thread = Np / Nt  # target number of points per thread
    blocks_per_thread[begin] = 0
    @assert cumulative_npoints_per_block[begin] == 0
    n = firstindex(cumulative_npoints_per_block) - 1
    nblocks = length(cumulative_npoints_per_block) - 1
    Base.require_one_based_indexing(cumulative_npoints_per_block)
    for i ∈ 1:Nt
        npoints_in_current_thread = 0
        stop = false
        while npoints_in_current_thread < Np_per_thread
            n += 1
            if n > nblocks
                stop = true
                break
            end
            npoints_in_block = cumulative_npoints_per_block[n + 1] - cumulative_npoints_per_block[n]
            npoints_in_current_thread += npoints_in_block
        end
        if stop
            blocks_per_thread[begin + i] = nblocks  # this thread ends at the last block (inclusive)
            for j ∈ (i + 1):Nt
                blocks_per_thread[begin + j] = nblocks  # this thread does no work (starts and ends at the last block)
            end
            break
        else
            blocks_per_thread[begin + i] = n  # this thread ends at block `n` (inclusive)
        end
    end
    blocks_per_thread[end] = nblocks  # make sure the last block is included
    blocks_per_thread
end<|MERGE_RESOLUTION|>--- conflicted
+++ resolved
@@ -61,45 +61,6 @@
 type_length(::Type{<:NTuple{N}}) where {N} = N
 
 # ================================================================================ #
-
-# Determine block size if using the shared-memory implementation.
-# We try to make sure that the total block size (including 2M - 1 ghost cells in each direction)
-# is not larger than the available shared memory. In CUDA the limit is usually 48 KiB.
-# Note that the result is a compile-time constant (on Julia 1.11.1 at least).
-@inline function block_dims_gpu_shmem(::Type{Z}, ::Dims{D}, ::HalfSupport{M}, ::Val{Np}) where {Z <: Number, D, M, Np}
-    T = real(Z)
-    # These are extra shared-memory needs in spreading kernel (see spread_from_points_shmem_kernel!).
-    # Here Np is the batch size (gpu_batch_size parameter).
-    base_shmem_required = sizeof(T) * (
-        2M * D * Np +  # window_vals
-        D * Np +       # points_sm
-        D * Np         # inds_start
-    ) +
-    sizeof(Z) * (
-        Np  # vp_sm
-    ) +
-    sizeof(Int) * (
-        3 +  # buf_sm
-        D    # ishifts_sm
-    )
-    max_shmem_size = (48 << 10) - base_shmem_required  # 48 KiB -- TODO: make this depend on the actual GPU?
-    max_block_length = max_shmem_size ÷ sizeof(Z)  # maximum number of elements in a block
-    m = floor(Int, max_block_length^(1/D))  # block size in each direction (including ghost cells / padding)
-    n = m - (2M - 1)  # exclude ghost cells
-    if n ≤ 0
-        throw(ArgumentError(
-            lazy"""
-            GPU shared memory size is too small for the chosen problem:
-              - element type: $Z
-              - half-support: $M
-              - number of dimensions: $D
-            If possible, reduce some of these parameters, or else switch to gpu_method = :global_memory."""
-        ))
-        # TODO: warning if n is too small? (likely slower than global_memory method)
-        # What is small? n < M?
-    end
-    ntuple(_ -> n, Val(D))  # = (n, n, ...)
-end
 
 # GPU implementation
 struct BlockDataGPU{
@@ -149,12 +110,8 @@
     T = real(Z)  # in case Z is complex
     if method === :shared_memory
         # Override input block size. We try to maximise the use of shared memory.
-<<<<<<< HEAD
-        block_dims = block_dims_gpu_shmem(Z, Ñs, h, batch_size)
-=======
         # Show warning if the determined block size is too small.
         block_dims = block_dims_gpu_shmem(backend, Z, Ñs, h, batch_size; warn = true)
->>>>>>> ae8f012d
     end
     nblocks_per_dir = map(cld, Ñs, block_dims)  # basically equal to ceil(Ñ / block_dim)
     L = T(2) * π  # domain period
