# Spread from a single point
@kernel function spread_from_point_naive_kernel!(
        us::NTuple{C},
        @Const(gs::NTuple{D}),
        @Const(points::NTuple{D}),
        @Const(vp::NTuple{C}),
        @Const(pointperm),
    ) where {C, D}
    i = @index(Global, Linear)

    j = if pointperm === nothing
        i
    else
        @inbounds pointperm[i]
    end

    # Determine grid dimensions.
    # Note that, to avoid problems with @atomic, we currently work with real-data arrays
    # even when the output is complex. So, if `Z <: Complex`, the first dimension has twice
    # the actual dataset dimensions.
    Z = eltype(vp[1])
    Ns_real = size(first(us))  # dimensions of raw input data
    @assert eltype(first(us)) <: Real # output is a real array (but may actually describe complex data)
    Ns = spread_actual_dims(Z, Ns_real)  # drop the first dimension (of size 2) if Z <: Complex

    indvals = get_inds_vals_gpu(gs, points, Ns, j)

    v⃗ = map(v -> @inbounds(v[j]), vp)
    spread_onto_arrays_gpu!(us, indvals, v⃗, Ns)

    nothing
end

@inline spread_actual_dims(::Type{<:Real}, Ns) = Ns
@inline spread_actual_dims(::Type{<:Complex}, Ns) = Base.tail(Ns)  # actual number of complex elements: drop first dimension

@inline function spread_onto_arrays_gpu!(
        us::NTuple{C, AbstractArray{T}},
        indvals::NTuple{D, <:Pair},
        vs::NTuple{C},
        Ns::Dims{D},
    ) where {T, C, D}
    if @generated
        gprod_init = Symbol(:gprod_, D + 1)  # the name of this variable is important!
        Tr = real(T)
        quote
            inds_start = map(first, indvals)  # start of active region in output array
            vals = map(last, indvals)    # evaluated kernel values in each direction
            inds = map(eachindex, vals)  # = (1:L, 1:L, ...) where L = 2M is the kernel width
            $gprod_init = one($Tr)       # product of kernel values (initially 1)
            @nloops(
                $D, i,
                d -> inds[d],  # for i_d ∈ 1:L
                d -> begin
                    @inbounds gprod_d = gprod_{d + 1} * vals[d][i_d]  # add factor for dimension d
                    @inbounds j_d = inds_start[d] + i_d
                    @inbounds j_d = ifelse(j_d > Ns[d], j_d - Ns[d], j_d)  # periodic wrapping
                end,
                begin
                    # gprod_1 contains the product vals[1][i_1] * vals[2][i_2] * ...
                    js = @ntuple($D, j)
                    @inbounds for n ∈ 1:$C
                        w = vs[n] * gprod_1
                        _atomic_add!(us[n], w, js)
                    end
                end
            )
            nothing
        end
    else
        # Fallback implementation in case the @generated version above doesn't work.
        # Actually seems to have the same performance as the @generated version (but uses a
        # few more registers).
        inds_start = map(first, indvals)
        vals = map(last, indvals)
        inds = map(eachindex, vals)
        inds_first, inds_tail = first(inds), Base.tail(inds)
        vals_first, vals_tail = first(vals), Base.tail(vals)
        istart_first, istart_tail = first(inds_start), Base.tail(inds_start)
        N, Ns_tail = first(Ns), Base.tail(Ns)
        @inbounds for I_tail ∈ CartesianIndices(inds_tail)
            is_tail = Tuple(I_tail)
            gs_tail = map(inbounds_getindex, vals_tail, is_tail)
            gprod_tail = prod(gs_tail)
            js_tail = ntuple(Val(D - 1)) do d
                # Determine output index in the current dimension.
                @inline
                j = istart_tail[d] + is_tail[d]
                ifelse(j > Ns_tail[d], j - Ns_tail[d], j)  # periodic wrapping
            end
            for i ∈ inds_first
                j = istart_first + i
                j = ifelse(j > N, j - N, j)  # periodic wrapping
                js = (j, js_tail...)
                gprod = gprod_tail * vals_first[i]
                for (u, v) ∈ zip(us, vs)
                    w = v * gprod
                    _atomic_add!(u, w, js)
                end
            end
        end
    end
    nothing
end

@inline function _atomic_add!(u::AbstractArray{T}, v::T, inds::Tuple) where {T <: Real}
    @inbounds Atomix.@atomic u[inds...] += v
    nothing
end

# Atomix.@atomic currently fails for complex data (https://github.com/JuliaGPU/KernelAbstractions.jl/issues/497),
# so the output must be a real array `u`.
@inline function _atomic_add!(u::AbstractArray{T}, v::Complex{T}, inds::Tuple) where {T <: Real}
    @inbounds begin
        Atomix.@atomic u[1, inds...] += real(v)
        Atomix.@atomic u[2, inds...] += imag(v)
    end
    nothing
end

to_real_array(u::AbstractArray{T}) where {T <: Real} = u
to_real_array(u::AbstractArray{T}) where {T <: Complex} = reinterpret(reshape, real(T), u)  # adds an extra first dimension with size 2

# GPU implementation.
# We assume all arrays are already on the GPU.
function spread_from_points!(
        backend::GPU,
        bd::Union{BlockDataGPU, NullBlockData},
        gs,
        us::NTuple{C, AbstractGPUArray},
        x⃗s::StructVector,
        vp_all::NTuple{C, AbstractGPUVector},
    ) where {C}
    # Note: the dimensions of arrays have already been checked via check_nufft_nonuniform_data.
    Base.require_one_based_indexing(x⃗s)  # this is to make sure that all indices match
    foreach(Base.require_one_based_indexing, vp_all)

    xs_comp = StructArrays.components(x⃗s)

    # Reinterpret `us` as real arrays, in case they are complex.
    # This is to avoid current issues with atomic operations on complex data
    # (https://github.com/JuliaGPU/KernelAbstractions.jl/issues/497).
    us_real = map(to_real_array, us)  # doesn't change anything if data is already real (Z === T)

    pointperm = get_pointperm(bd)                  # nothing in case of NullBlockData
    sort_points = get_sort_points(bd)::StaticBool  # False in the case of NullBlockData

    if pointperm !== nothing
        @assert eachindex(pointperm) == eachindex(x⃗s)
    end

    # We use dynamically sized kernels to avoid recompilation, since number of points may
    # change from one call to another.
    ndrange_points = size(x⃗s)  # iterate through points
    groupsize_points = default_workgroupsize(backend, ndrange_points)

    if sort_points === True()
        vp_sorted = map(similar, vp_all)  # allocate temporary arrays for sorted non-uniform data
        let ndrange = ndrange_points, groupsize = groupsize_points
            kernel_perm! = spread_permute_kernel!(backend, groupsize)
            kernel_perm!(vp_sorted, vp_all, pointperm; ndrange)
        end
        pointperm_ = nothing  # we don't need any further permutations (all accesses to non-uniform data will be contiguous)
    else
        vp_sorted = vp_all
        pointperm_ = pointperm
    end

    method = gpu_method(bd)

    if method === :global_memory
        let ndrange = ndrange_points, groupsize = groupsize_points
            kernel! = spread_from_point_naive_kernel!(backend, groupsize)
            kernel!(us_real, gs, xs_comp, vp_sorted, pointperm_; ndrange)
        end
    elseif method === :shared_memory
        @assert bd isa BlockDataGPU
        Z = eltype(us[1])
        M = Kernels.half_support(gs[1])
        @assert all(g -> Kernels.half_support(g) === M, gs)  # check that they're all equal
<<<<<<< HEAD
        block_dims_val = block_dims_gpu_shmem(Z, size(us[1]), HalfSupport(M), bd.batch_size)  # this is usually a compile-time constant...
=======
        block_dims_val = block_dims_gpu_shmem(backend, Z, size(us[1]), HalfSupport(M), bd.batch_size)  # this is usually a compile-time constant...
>>>>>>> ae8f012d
        block_dims = Val(block_dims_val)  # ...which means this doesn't require a dynamic dispatch
        @assert block_dims_val === bd.block_dims
        let ngroups = bd.nblocks_per_dir  # this is the required number of workgroups (number of blocks in CUDA)
            block_dims_padded = @. block_dims_val + 2M - 1
            shmem_size = block_dims_padded  # dimensions of big shared memory array
            groupsize = groupsize_shmem(ngroups, block_dims_padded, length(x⃗s))
            ndrange = groupsize .* ngroups
            kernel! = spread_from_points_shmem_kernel!(backend, groupsize, ndrange)
            kernel!(
                us_real, gs, xs_comp, vp_sorted, pointperm_, bd.cumulative_npoints_per_block,
                HalfSupport(M), block_dims, Val(shmem_size), bd.batch_size,
            )
        end
    end

    if sort_points === True()
        foreach(KA.unsafe_free!, vp_sorted)  # manually deallocate temporary arrays
    end

    us
end

@kernel function spread_permute_kernel!(vp::NTuple{N}, @Const(vp_in::NTuple{N}), @Const(perm::AbstractVector)) where {N}
    i = @index(Global, Linear)
    j = @inbounds perm[i]
    for n ∈ 1:N
        @inbounds vp[n][i] = vp_in[n][j]
    end
    nothing
end

## ========================================================================================== ##
## Shared-memory implementation

# Process non-uniform points in batches of Np points (or less).
# The idea is to completely avoid slow atomic writes to shared memory arrays (u_local),
# while parallelising some operations across up to Np points.
# TODO: Should Np be equal to the number of threads? or how to choose it optimally so that the block size stays not too small?
@kernel function spread_from_points_shmem_kernel!(
        us::NTuple{C, AbstractArray{T}},
        @Const(gs::NTuple{D}),
        @Const(points::NTuple{D}),
        @Const(vp::NTuple{C, AbstractVector{Z}}),
        @Const(pointperm),
        @Const(cumulative_npoints_per_block::AbstractVector),
        ::HalfSupport{M},
        ::Val{block_dims},
        ::Val{shmem_size},  # this is a bit redundant, but seems to be required for CPU backends (used in tests)
        ::Val{Np},  # batch_size
    ) where {C, D, T, Z, M, Np, block_dims, shmem_size}

    @uniform begin
        groupsize = @groupsize()::Dims{D}
        nthreads = prod(groupsize)

        # Determine grid dimensions.
        # Note that, to avoid problems with @atomic, we currently work with real-data arrays
        # even when the output is complex. So, if `Z <: Complex`, the first dimension has twice
        # the actual dataset dimensions.
        @assert T === real(Z) # output is a real array (but may actually describe complex data)
        Ns_real = size(first(us))  # dimensions of raw input data
        Ns = spread_actual_dims(Z, Ns_real)  # drop the first dimension (of size 2) if Z <: Complex
    end

    block_n = @index(Group, Linear)      # linear index of block
    block_index = @index(Group, NTuple)  # workgroup index (= block index)
    threadidx = @index(Local, Linear)    # in 1:nthreads

    # Allocate static shared memory
    u_local = @localmem(Z, shmem_size)
    # @assert shmem_size == block_dims .+ (2M - 1)
    @assert T <: Real
    window_vals = @localmem(T, (2M, D, Np))
    points_sm = @localmem(T, (D, Np))  # points copied to shared memory
    inds_start = @localmem(Int, (D, Np))
    vp_sm = @localmem(Z, Np)  # input values copied to shared memory

    # Buffer for indices and lengths.
    # This is needed in CPU version (used in tests), to avoid variables from being
    # "forgotten" after a @synchronize barrier.
    buf_sm = @localmem(Int, 3)
    ishifts_sm = @localmem(Int, D)  # shift between local and global array in each direction

    if threadidx == 1
        # This block (workgroup) will take care of non-uniform points (a + 1):b
        @inbounds buf_sm[1] = cumulative_npoints_per_block[block_n]       # = a
        @inbounds buf_sm[2] = cumulative_npoints_per_block[block_n + 1]   # = b
        @inbounds for d ∈ 1:D
            ishifts_sm[d] = (block_index[d] - 1) * block_dims[d] + 1
        end
    end

    # Interpolate components one by one (to avoid using too much memory)
    for c ∈ 1:C
        # Reset shared memory to zero
        for i ∈ threadidx:nthreads:length(u_local)
            @inbounds u_local[i] = 0
        end

        @synchronize  # make sure shared memory is fully set to zero

        # We operate in batches of up to `Np` non-uniform points / sources.
        # The aim is to completely avoid atomic operations on shared memory: instead of
        # parallelising over non-uniform points (1 point = 1 thread), we make all threads
        # work on the same set of points, so that, in the end, all threads have the required
        # information to spread point values onto `u_local`. That spreading operation is
        # done by parallelising over the local grid of dimensions M^D (so that every thread
        # writes to a different part of the array), instead of parallelising over the
        # non-uniform points which would require atomics.

        # The first batch deals with points (a + 1):min(a + Np, b)
        @inbounds for batch_begin in buf_sm[1]:Np:(buf_sm[2] - 1)
            batch_size = min(Np, buf_sm[2] - batch_begin)  # current batch size
            buf_sm[3] = batch_size

            # (1) Iterate over points in the batch.
            # Each active thread writes to shared memory.
            @inbounds for p in threadidx:nthreads:batch_size
                # Spread from point j
                i = batch_begin + p  # index of non-uniform point
                j = if pointperm === nothing
                    i
                else
                    @inbounds pointperm[i]
                end
                for d ∈ 1:D
                    points_sm[d, p] = points[d][j]
                end
                vp_sm[p] = vp[c][j]
            end

            @synchronize

            # (2) Evaluate window functions around each non-uniform point.
            inds = CartesianIndices((1:buf_sm[3], 1:D))  # parallelise over dimensions + points
            @inbounds for n in threadidx:nthreads:length(inds)
                p, d = Tuple(inds[n])
                g = gs[d]
                x = points_sm[d, p]
                gdata = Kernels.evaluate_kernel(g, x)
                ishift = ishifts_sm[d]
                inds_start[d, p] = gdata.i - ishift
                local vals = gdata.values
                for m ∈ eachindex(vals)
                    window_vals[m, d, p] = vals[m]
                end
            end

            @synchronize  # make sure all threads have the same shared data

            # (3) All threads spread together onto shared memory, avoiding all collisions
            # and thus not requiring atomic operations.
            @inbounds for p in 1:buf_sm[3]
                local istart = ntuple(d -> @inbounds(inds_start[d, p]), Val(D))
                local v = vp_sm[p]
                spread_onto_array_shmem_threads!(u_local, istart, window_vals, v, p; threadidx, nthreads)
                @synchronize  # make sure threads don't write concurrently to the same place (since we don't use atomics)
            end
        end

        @synchronize  # make sure we have finished writing to shared memory

        # Add values from shared memory onto global memory.
        @inbounds if buf_sm[1] < buf_sm[2]  # skip this step if there were actually no points in this block (if a == b)
            add_from_local_to_global_memory!(
                us[c], u_local, Ns, ishifts_sm, Val(M);
                threadidx, nthreads,
            )
        end

        # Avoid resetting u_local too early in the next iteration (c -> c + 1).
        # This is mostly useful when c < C (but putting an `if` fails...).
        @synchronize
    end

    nothing
end

# Spread a single "component" (one transform at a time).
# This is parallelised across threads in a workgroup.
@inline function spread_onto_array_shmem_threads!(
        u_local::AbstractArray{Z, D},
        inds_start::NTuple{D, Integer},
        window_vals::AbstractArray{T, 3},  # static-size shared-memory array (2M, D, Np)
        v::Z, p::Integer;
        threadidx, nthreads,
    ) where {T, D, Z}
    inds = CartesianIndices(ntuple(_ -> axes(window_vals, 1), Val(D)))  # = (1:2M, 1:2M, ...)
    Tr = real(T)
    @inbounds for n ∈ threadidx:nthreads:length(inds)
        I = inds[n]
        js = Tuple(I) .+ inds_start
        gprod = one(Tr)
        for d ∈ 1:D
            gprod *= window_vals[I[d], d, p]
        end
        w = v * gprod
        u_local[js...] += w
    end
    nothing
end

# Add values from shared to global memory.
@inline function add_from_local_to_global_memory!(
        u_global::AbstractArray{T},     # actual data in global array is always real (and may have an extra first dimension)
        u_local::AbstractArray{Z, D},   # shared-memory array can be complex
        Ns::Dims{D},
        ishifts,
        ::Val{M};
        threadidx, nthreads,
    ) where {Z, T, D, M}
    @assert T <: Real  # for atomic operations
    # @assert ndims(u_global) === D + (Z <: Complex)  # extra dimension if data is complex
    inds = CartesianIndices(axes(u_local))
    offsets = ntuple(Val(D)) do d
        @inline
        local off = ishifts[d] - M
        ifelse(off < 0, off + Ns[d], off)  # make sure the offset is non-negative (to avoid some wrapping below)
    end
    @inbounds for n ∈ threadidx:nthreads:length(inds)
        I = inds[n]
        is = Tuple(I)
        js = ntuple(Val(D)) do d
            @inline
            j = is[d] + offsets[d]
            ifelse(j > Ns[d], j - Ns[d], j)
        end
        w = u_local[is...]
        _atomic_add!(u_global, w, js)
    end
    nothing
end

## ==================================================================================================== ##<|MERGE_RESOLUTION|>--- conflicted
+++ resolved
@@ -178,11 +178,7 @@
         Z = eltype(us[1])
         M = Kernels.half_support(gs[1])
         @assert all(g -> Kernels.half_support(g) === M, gs)  # check that they're all equal
-<<<<<<< HEAD
-        block_dims_val = block_dims_gpu_shmem(Z, size(us[1]), HalfSupport(M), bd.batch_size)  # this is usually a compile-time constant...
-=======
         block_dims_val = block_dims_gpu_shmem(backend, Z, size(us[1]), HalfSupport(M), bd.batch_size)  # this is usually a compile-time constant...
->>>>>>> ae8f012d
         block_dims = Val(block_dims_val)  # ...which means this doesn't require a dynamic dispatch
         @assert block_dims_val === bd.block_dims
         let ngroups = bd.nblocks_per_dir  # this is the required number of workgroups (number of blocks in CUDA)
